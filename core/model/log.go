--- conflicted
+++ resolved
@@ -89,11 +89,7 @@
 		} else {
 			getsql += ` WHERE status=?`
 		}
-<<<<<<< HEAD
 		
-=======
-
->>>>>>> 5f7223de
 		args = append(args, status)
 	}
 	count, err := countColums(ctx, getsql, args...)
